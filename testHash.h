--- conflicted
+++ resolved
@@ -65,26 +65,10 @@
       test_swapNonMember_standardOther();
 
       // Iterator
-<<<<<<< HEAD
       test_iterator_begin_empty();
       test_iterator_begin_standard();
       test_iterator_end_empty();
       test_iterator_end_standard();
-      // test_iterator_increment_empty();
-      // test_iterator_increment_moreInBucket();
-      // test_iterator_increment_nextBucket();
-      // test_iterator_increment_toEnd();
-      // test_iterator_dereference();
-      // test_localIterator_begin_single();
-      // test_localIterator_begin_multiple();
-      // test_localIterator_begin_empty();
-      // test_localIterator_increment_single();
-      // test_localIterator_increment_multiple();
-=======
-      //test_iterator_begin_empty();
-      // test_iterator_begin_standard();
-      test_iterator_end_empty();
-      // test_iterator_end_standard();
       //test_iterator_increment_empty();
       // test_iterator_increment_moreInBucket();
       // test_iterator_increment_nextBucket();
@@ -95,7 +79,6 @@
       test_localIterator_begin_empty();
       test_localIterator_increment_single();
       test_localIterator_increment_multiple();
->>>>>>> 7b228e8f
 
       // Access
       test_bucket_empty0();
@@ -113,7 +96,6 @@
       // test_find_standardMissingFilledList();
 
       // Insert
-<<<<<<< HEAD
       test_rehash_emptySmaller();
       test_rehash_emptyBigger();
       test_rehash_standard6();
@@ -122,16 +104,6 @@
       test_reserve_empty12();
       test_reserve_standard6();
       test_reserve_standard8();
-=======
-       test_rehash_emptySmaller();
-       test_rehash_emptyBigger();
-       test_rehash_standard6();
-       test_rehash_standard8();
-       test_reserve_empty10();
-       test_reserve_empty12();
-       test_reserve_standard6();
-       test_reserve_standard8();
->>>>>>> 7b228e8f
        //test_insert_empty0();
       // test_insert_empty58();
       // test_insert_standard3();
@@ -140,13 +112,8 @@
       // test_insert_standardRehash();
 
       // Remove
-<<<<<<< HEAD
       test_clear_empty();
       test_clear_standard();
-=======
-       test_clear_empty();
-       test_clear_standard();
->>>>>>> 7b228e8f
       // test_erase_empty();
       // test_erase_standardMissing();
       // test_erase_standardAlone();
