--- conflicted
+++ resolved
@@ -113,19 +113,15 @@
    class local_iterator;
    iterator begin()
    {
-<<<<<<< HEAD
       for (auto itBucket = buckets.begin(); itBucket != buckets.end(); itBucket++)
-=======
-       /*for (auto itBucket = buckets.begin(); itBucket != buckets.end(); itBucket++)
->>>>>>> 7b228e8f
-       {
+      {
          if (!(*itBucket).empty())
          {
             return iterator(buckets.end(), itBucket, (*itBucket).begin());
          }
-       }
-       return end();
-      // return iterator();
+      }
+      return end();
+     // return iterator();
    }
    iterator end()
    {
@@ -258,7 +254,6 @@
    //
    bool operator != (const iterator& rhs) const
    {
-<<<<<<< HEAD
       return (
          (itVectorEnd != rhs.itVectorEnd) ||
          (itVector != rhs.itVector) ||
@@ -272,13 +267,6 @@
          (itVector == rhs.itVector) &&
          (itList == rhs.itList)
       );
-=======
-      return itVector != rhs.itVector || itList != rhs.itList;
-   }
-   bool operator == (const iterator& rhs) const
-   {
-      return itVector == rhs.itVector && itList == rhs.itList;
->>>>>>> 7b228e8f
    }
 
    //
