--- conflicted
+++ resolved
@@ -176,18 +176,6 @@
    //
    // Status
    //
-<<<<<<< HEAD
-   size_t size() const
-   {
-      return numElements;
-   }
-   bool empty() const
-   {
-      return (numElements == 0) ? true : false;
-   }
-   size_t bucket_count() const
-   {
-=======
    size_t size() const 
    { 
       return numElements;
@@ -198,7 +186,6 @@
    }
    size_t bucket_count() const 
    { 
->>>>>>> 7ea7d715
       return buckets.size();
    }
    size_t bucket_size(size_t i) const
@@ -209,13 +196,8 @@
    {
       return size() / bucket_count();
    }
-<<<<<<< HEAD
-   float max_load_factor() const noexcept
-   {
-=======
    float max_load_factor() const noexcept 
    { 
->>>>>>> 7ea7d715
       return maxLoadFactor;
    }
    void  max_load_factor(float m)
