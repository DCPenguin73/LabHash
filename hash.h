/***********************************************************************
 * Header:
 *    HASH
 * Summary:
 *    Our custom implementation of std::unordered_Set
 *      __      __     _______        __
 *     /  |    /  |   |  _____|   _  / /
 *     `| |    `| |   | |____    (_)/ /
 *      | |     | |   '_.____''.   / / _
 *     _| |_   _| |_  | \____) |  / / (_)
 *    |_____| |_____|  \______.' /_/
 *
 *    This will contain the class definition of:
 *        unordered_set           : A class that represents a hash
 *        unordered_set::iterator : An interator through hash
 * Author
 *    Daniel Carr, Jarom ANderson, Arlo Jolly
 ************************************************************************/

#pragma once

#include "list.h"     // because this->buckets[0] is a list
#include "vector.h"   // because this->buckets is a vector
#include <memory>     // for std::allocator
#include <functional> // for std::hash
#include <cmath>      // for std::ceil


class TestHash;             // forward declaration for Hash unit tests

namespace custom
{
/************************************************
 * UNORDERED SET
 * A set implemented as a hash
 ************************************************/
template <typename T,
          typename Hash = std::hash<T>,
          typename EqPred = std::equal_to<T>,
          typename A = std::allocator<T> >
class unordered_set
{
   friend class ::TestHash;   // give unit tests access to the privates
public:
   //
   // Construct
   //
   unordered_set() :numElements(0), maxLoadFactor(1.0), buckets(8)
   {
   }
   unordered_set(size_t numBuckets) : numElements(0), maxLoadFactor(1.0), buckets(numBuckets)
   {
   }
   unordered_set(const unordered_set&  rhs)
   {
       *this = rhs;
   }
   unordered_set(unordered_set&& rhs)
   {
       *this = std::move(rhs);
   }
   template <class Iterator>
   unordered_set(Iterator first, Iterator last)
   {
      reserve(last - first);
      maxLoadFactor = 1.0;
      for (auto it = first; it < last; it++)
         insert(*it);
   }

   //
   // Assign
   //
   unordered_set& operator=(const unordered_set& rhs)
   {
      numElements = rhs.numElements;
      maxLoadFactor = rhs.maxLoadFactor;
      buckets = rhs.buckets;
      return *this;
   }
   unordered_set& operator=(unordered_set&& rhs)
   {
      numElements = std::move(rhs.numElements);
      maxLoadFactor = std::move(rhs.maxLoadFactor);
      buckets = std::move(rhs.buckets);

      rhs.numElements = 0;
      rhs.maxLoadFactor = 1.0;
      rhs.buckets.resize(8);

      return *this;
   }
   unordered_set& operator=(const std::initializer_list<T>& il)
   {
      clear();
      reserve(il.size());
      for (auto element : il)
         insert(element);
      return *this;
   }
   void swap(unordered_set& rhs)
   {
      using std::swap;
      swap(numElements, rhs.numElements);
      swap(maxLoadFactor, rhs.maxLoadFactor);
      swap(buckets, rhs.buckets);
   }

   //
   // Iterator
   //
   class iterator;
   class local_iterator;
   iterator begin()
   {
      for (auto itBucket = buckets.begin(); itBucket != buckets.end(); itBucket++)
      {
         if (!(*itBucket).empty())
         {
            return iterator(buckets.end(), itBucket, (*itBucket).begin());
         }
      }
<<<<<<< HEAD
      return end();
     // return iterator();
=======
       return end();
      // return iterator();
>>>>>>> de7ed31a
   }
   iterator end()
   {
      return iterator(buckets.end(), buckets.end(), buckets[0].end());
   }
   local_iterator begin(size_t iBucket)
   {
      return local_iterator();
   }
   local_iterator end(size_t iBucket)
   {
      return local_iterator();
   }

   //
   // Access
   //
   size_t bucket(const T& t)
   {
      return Hash()(t) % bucket_count();
   }
   iterator find(const T& t);

   //
   // Insert
   //
   custom::pair<iterator, bool> insert(const T& t);
   void insert(const std::initializer_list<T> & il);
   void rehash(size_t numBuckets);
   void reserve(size_t num)
   {
      rehash(min_buckets_required(num));
   }

   //
   // Remove
   //
   void clear() noexcept
   {
      for (auto& bucket : buckets)
         bucket.clear();
      numElements = 0;
   }
   iterator erase(const T& t);

   //
   // Status
   //
   size_t size() const
   {
      return numElements;
   }
   bool empty() const
   {
      return size() == 0;
   }
   size_t bucket_count() const
   {
      return buckets.size();
   }
   size_t bucket_size(size_t i) const
   {
      return buckets[i].size();
   }
   float load_factor() const noexcept
   {
      return size() / bucket_count();
   }
   float max_load_factor() const noexcept
   {
      return maxLoadFactor;
   }
   void  max_load_factor(float m)
   {
      maxLoadFactor = m;
   }

private:

   size_t min_buckets_required(size_t num) const
   {
      return (size_t)std::ceil(num / maxLoadFactor);
   }

   custom::vector<custom::list<T,A>> buckets;  // each bucket in the hash
   int numElements;                            // number of elements in the Hash
   float maxLoadFactor;                        // the ratio of elements to buckets signifying a rehash
};


/************************************************
 * UNORDERED SET ITERATOR
 * Iterator for an unordered set
 ************************************************/
template <typename T, typename H, typename E, typename A>
class unordered_set <T, H, E, A> ::iterator
{
   friend class ::TestHash;   // give unit tests access to the privates
   template <typename TT, typename HH, typename EE, typename AA>
   friend class custom::unordered_set;
public:
   //
   // Construct
   iterator() : itVectorEnd(), itVector(), itList()
   {
   }
   iterator(const typename custom::vector<custom::list<T> >::iterator& itVectorEnd,
            const typename custom::vector<custom::list<T> >::iterator& itVector,
            const typename custom::list<T>::iterator &itList)
   : itVectorEnd(itVectorEnd), itVector(itVector), itList(itList)
   {
   }
   iterator(const iterator& rhs) : itVectorEnd(rhs.itVectorEnd), itVector(rhs.itVector), itList(rhs.itList)
   {
   }

   //
   // Assign
   //
   iterator& operator = (const iterator& rhs)
   {
      itVectorEnd = rhs.itVectorEnd;
      itList = rhs.itList;
      itVector = rhs.itVector;
      return *this;
   }

   //
   // Compare
   //
   bool operator != (const iterator& rhs) const
   {
      return (
         (itVectorEnd != rhs.itVectorEnd) ||
         (itVector != rhs.itVector) ||
         (itList != rhs.itList)
      );
   }
   bool operator == (const iterator& rhs) const
   {
      return (
         (itVectorEnd == rhs.itVectorEnd) &&
         (itVector == rhs.itVector) &&
         (itList == rhs.itList)
      );
   }

   //
   // Access
   //
   T& operator * ()
   {
      return *itList;
   }

   //
   // Arithmetic
   //
   iterator& operator ++ ();
   iterator operator ++ (int postfix)
   {
      iterator temp = *this;
      ++postfix;
      return temp;
   }

private:
   typename vector<list<T>>::iterator itVectorEnd;
   typename list<T>::iterator itList;
   typename vector<list<T>>::iterator itVector;
};


/************************************************
 * UNORDERED SET LOCAL ITERATOR
 * Iterator for a single bucket in an unordered set
 ************************************************/
template <typename T, typename H, typename E, typename A>
class unordered_set <T, H, E, A> ::local_iterator
{
   friend class ::TestHash;   // give unit tests access to the privates

   template <typename TT, typename HH, typename EE, typename AA>
   friend class custom::unordered_set;
public:
   //
   // Construct
   //
   local_iterator() : itList()
   {
   }
   local_iterator(const typename custom::list<T>::iterator& itList) : itList(itList)
   {
   }
   local_iterator(const local_iterator& rhs) : itList(rhs.itList)
   {
   }

   //
   // Assign
   //
   local_iterator& operator = (const local_iterator& rhs)
   {
      if (rhs.itList != itList)
         itList = rhs.itList;
      return *this;
   }

   //
   // Compare
   //
   bool operator != (const local_iterator& rhs) const
   {
      if (rhs.itList != itList)
         return true;
   }
   bool operator == (const local_iterator& rhs) const
   {
      if (rhs.itList == itList)
         return true;
   }

   //
   // Access
   //
   T& operator * ()
   {
      return *itList;
   }

   //
   // Arithmetic
   //
   local_iterator& operator ++ ()
   {
      ++itList;
      return *this;
   }
   local_iterator operator ++ (int postfix)
   {
      return *this;
   }

private:
   typename list<T>::iterator itList;
};


/*****************************************
 * UNORDERED SET :: ERASE
 * Remove one element from the unordered set
 ****************************************/
template <typename T, typename Hash, typename E, typename A>
typename unordered_set <T, Hash, E, A> ::iterator unordered_set<T,Hash,E,A>::erase(const T& t)
{
   /*itErase = find(t);
   if (itErase == end())
      return itErase;
   itReturn = itErase;
   itReturn++;
   itErase.itVector.erase(itErase.itList);
   numElements--;
   return itReturn;*/
   return iterator();
}

/*****************************************
 * UNORDERED SET :: INSERT
 * Insert one element into the hash
 ****************************************/
template <typename T, typename H, typename E, typename A>
custom::pair<typename custom::unordered_set<T, H, E, A>::iterator, bool> unordered_set<T, H, E, A>::insert(const T& t)
{
   /*if (find(t) != end())
      return { end(), false };

   if (load_factor() >= max_load_factor)
      rehash(bucket_count() * 2);

   size_t iBucket = bucket(t);
   buckets[iBucket].push_back(t);
   numElements++;
   return { iterator(buckets.end(), buckets.begin() + iBucket, --buckets[iBucket].end()), true };*/
   return custom::pair<custom::unordered_set<T, H, E, A>::iterator, bool>(iterator(), true);
}
template <typename T, typename H, typename E, typename A>
void unordered_set<T, H, E, A>::insert(const std::initializer_list<T> & il)
{
}

/*****************************************
 * UNORDERED SET :: REHASH
 * Re-Hash the unordered set by numBuckets
 ****************************************/
template <typename T, typename Hash, typename E, typename A>
void unordered_set<T, Hash, E, A>::rehash(size_t numBuckets)
{
   if (numBuckets <= bucket_count())
      return; // Don't rehash to a smaller size

   custom::vector<custom::list<T, A>> newBuckets(numBuckets);

   // Reinsert all elements into new buckets
   for (auto& bucket : buckets)
   {
      for (auto it = bucket.begin(); it != bucket.end(); ++it)
      {
         size_t newIndex = Hash()(*it) % numBuckets; // Compute new bucket index
         newBuckets[newIndex].push_back(std::move(*it)); // Move element into new bucket
      }
   }

   // Assign new bucket structure
   buckets = std::move(newBuckets);
}


/*****************************************
 * UNORDERED SET :: FIND
 * Find an element in an unordered set
 ****************************************/
template <typename T, typename H, typename E, typename A>
typename unordered_set <T, H, E, A> ::iterator unordered_set<T, H, E, A>::find(const T& t)
{
   //// If no buckets exist, return end
   //if (buckets.empty())
   //   return end();

   //// Compute bucket index
   //size_t index = H()(t) % bucket_count();
   //auto bucketIt = buckets.begin() + index;  // Use std::vector iterator properly

   //// Search within the bucket
   //for (auto listIt = bucketIt->begin(); listIt != bucketIt->end(); ++listIt)
   //{
   //   if (E()(*listIt, t))  // Uses equality predicate to compare
   //      return iterator(bucketIt, listIt); // Ensure iterator constructor matches
   //}

   //// Not found, return end
   //return end();
   return iterator();
}

/*****************************************
 * UNORDERED SET :: ITERATOR :: INCREMENT
 * Advance by one element in an unordered set
 ****************************************/
template <typename T, typename H, typename E, typename A>
typename unordered_set <T, H, E, A> ::iterator & unordered_set<T, H, E, A>::iterator::operator ++ ()
{
<<<<<<< HEAD

=======
   // Only advance if we are not at the end
   if (itVector == itVectorEnd)
      return *this;

   // Advance the list iterator. If we are not at the end, we are done.
   ++itList;
   if (itList != (*itVector).end())
      return *this;

   // We are at the end of the list. Find the next bucket.
   ++itVector;
   while (itVector != itVectorEnd && (*itVector).empty())
      ++itVector;
   if (itVector != itVectorEnd)
      itList = (*itVector).begin();

   return *this;
>>>>>>> de7ed31a
}

/*****************************************
 * SWAP
 * Stand-alone unordered set swap
 ****************************************/
template <typename T, typename H, typename E, typename A>
void swap(unordered_set<T,H,E,A>& lhs, unordered_set<T,H,E,A>& rhs)
{
   lhs.swap(rhs);
}

}<|MERGE_RESOLUTION|>--- conflicted
+++ resolved
@@ -120,13 +120,8 @@
             return iterator(buckets.end(), itBucket, (*itBucket).begin());
          }
       }
-<<<<<<< HEAD
-      return end();
-     // return iterator();
-=======
        return end();
       // return iterator();
->>>>>>> de7ed31a
    }
    iterator end()
    {
@@ -478,9 +473,7 @@
 template <typename T, typename H, typename E, typename A>
 typename unordered_set <T, H, E, A> ::iterator & unordered_set<T, H, E, A>::iterator::operator ++ ()
 {
-<<<<<<< HEAD
-
-=======
+
    // Only advance if we are not at the end
    if (itVector == itVectorEnd)
       return *this;
@@ -498,7 +491,7 @@
       itList = (*itVector).begin();
 
    return *this;
->>>>>>> de7ed31a
+
 }
 
 /*****************************************
